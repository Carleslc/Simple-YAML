--- conflicted
+++ resolved
@@ -221,10 +221,8 @@
                 }
 
                 foundHeader = true;
-<<<<<<< HEAD
             } else if (foundHeader && line.isEmpty()) {
                 result.append('\n');
-=======
             } else if (line.startsWith(Commentable.COMMENT_PREFIX.trim())) {
                 if (i > 0) {
                     result.append('\n');
@@ -237,7 +235,6 @@
                 foundHeader = true;
             } else if (foundHeader && line.length() == 0) {
                 result.append("\n");
->>>>>>> bf883ff8
             } else if (foundHeader) {
                 readingHeader = false;
             }
